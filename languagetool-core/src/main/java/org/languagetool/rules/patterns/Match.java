--- conflicted
+++ resolved
@@ -18,11 +18,6 @@
  */
 package org.languagetool.rules.patterns;
 
-<<<<<<< HEAD
-import java.io.IOException;
-import java.util.*;
-=======
->>>>>>> d06d1790
 import java.util.regex.Pattern;
 
 import org.languagetool.AnalyzedTokenReadings;
@@ -33,8 +28,7 @@
  * A {@link Match} is the configuration of an algorithm used to match {@link AnalyzedTokenReadings}s.
  * Use {@link #createState(Synthesizer, AnalyzedTokenReadings)} and {@link #createState(Synthesizer, AnalyzedTokenReadings[], int, int)}
  * to create a {@link MatchState} used to actually match {@link AnalyzedTokenReadings}.
- * 
- * 
+ *
  * @author Marcin Miłkowski
  */
 public class Match {
@@ -45,7 +39,7 @@
 
     /**
      * Converts string to the constant enum.
-     * 
+     *
      * @param str String value to be converted
      * @return CaseConversion enum
      */
@@ -63,7 +57,7 @@
 
     /**
      * Converts string to the constant enum.
-     * 
+     *
      * @param str String value to be converted
      * @return IncludeRange enum
      */
@@ -82,7 +76,6 @@
   private final String regexReplace;
   private final String posTagReplace;
   private final CaseConversion caseConversionType;
-  
   private final IncludeRange includeSkipped;
 
   /**
@@ -90,7 +83,7 @@
    * enclosed by the element, e.g., <tt>&lt;match...&gt;word&lt;/match&gt;</tt>.
    */
   private boolean staticLemma;
-  
+
   private String lemma;
 
   /**
@@ -139,45 +132,28 @@
   }
 
   /**
-   * Creates a state used for actual matching a token.
-   * @param token
-   * @return
-   */
-  public MatchState createState(Synthesizer synthesizer, AnalyzedTokenReadings token) {
-	  MatchState state = new MatchState(this, synthesizer);
-	  state.setToken(token);
-	  
-	  return state;
-  }
-<<<<<<< HEAD
-
-  /** 
-   * Sets the token to be formatted etc. and includes the support for
-   * including the skipped tokens.
-   * @param tokens Array of tokens
-   * @param index  Index of the token to be formatted
-   * @param next   Position of the next token (the skipped tokens are the ones between the tokens[index] and tokens[next]
-=======
-  
-  /**
-   * Creates a state used for actual matching a token.
-   * 
-   * @param tokens
-   * @param index
-   * @param next
-   * @return
->>>>>>> d06d1790
-   */
-  public MatchState createState(Synthesizer synthesizer, final AnalyzedTokenReadings[] tokens, final int index, final int next) {
-	  MatchState state = new MatchState(this, synthesizer);
-	  state.setToken(tokens, index, next);
-	  
-	  return state;
-  }
-  
+   * Creates a state used for actually matching a token.
+   * @since 2.3
+   */
+  public MatchState createState(final Synthesizer synthesizer, final AnalyzedTokenReadings token) {
+    final MatchState state = new MatchState(this, synthesizer);
+    state.setToken(token);
+    return state;
+  }
+
+  /**
+   * Creates a state used for actually matching a token.
+   * @since 2.3
+   */
+  public MatchState createState(final Synthesizer synthesizer, final AnalyzedTokenReadings[] tokens, final int index, final int next) {
+    final MatchState state = new MatchState(this, synthesizer);
+    state.setToken(tokens, index, next);
+    return state;
+  }
+
   /**
    * Checks if the Match element is used for setting the part of speech Element.
-   * 
+   *
    * @return True if Match sets POS.
    */
   public final boolean setsPos() {
@@ -186,7 +162,7 @@
 
   /**
    * Checks if the Match element uses regexp-based form of the POS tag.
-   * 
+   *
    * @return True if regexp is used in POS.
    */
   public final boolean posRegExp() {
@@ -196,12 +172,12 @@
   /**
    * Sets a base form (lemma) that will be formatted, or synthesized, using the
    * specified POS regular expressions.
-   * 
+   *
    * @param lemmaString String that specifies the base form.
    */
   public final void setLemmaString(final String lemmaString) {
     if (!StringTools.isEmpty(lemmaString)) {
-    	this.lemma = lemmaString;
+      lemma = lemmaString;
       staticLemma = true;
       postagRegexp = true;
       if (posTag != null) {
@@ -209,228 +185,50 @@
       }
     }
   }
-  
+
+  /**
+   * @since 2.3
+   */
   public String getLemma() {
-	return lemma;
-  }
-  
+    return lemma;
+  }
+
+  /**
+   * @since 2.3
+   */
   public boolean isStaticLemma() {
-	return staticLemma;
+    return staticLemma;
   }
 
   /**
    * Sets a synthesizer used for grammatical synthesis of forms based on
    * formatted POS values.
-   * 
+   *
    * @param synth Synthesizer class.
    */
   public final void setSynthesizer(final Synthesizer synth) {
     synthesizer = synth;
   }
-  
+
+  /**
+   * @since 2.3
+   */
   public Synthesizer getSynthesizer() {
-	return synthesizer;
-  }
-
-  
+    return synthesizer;
+  }
+
   /**
    * Used to tell whether the Match class will spell-check the result.
    * @return True if this is so.
    */
   public final boolean checksSpelling() {
-	  // TODO: really? not !suppressMisspelled ?
-      return suppressMisspelled;
-  }
-<<<<<<< HEAD
-  
-  /**
-   * Gets all strings formatted using the match element.
-   *
-   * @return array of strings
-   * @throws IOException in case of synthesizer-related I/O problems
-   */
-  public final String[] toFinalString(Language lang) throws IOException {
-    String[] formattedString = new String[1];
-    if (formattedToken != null) {
-      final int readingCount = formattedToken.getReadingsLength();
-      formattedString[0] = formattedToken.getToken();
-      if (pRegexMatch != null) {
-        formattedString[0] = pRegexMatch.matcher(formattedString[0])
-            .replaceAll(regexReplace);
-      }
-      if (posTag != null) {
-        if (synthesizer == null) {
-          formattedString[0] = formattedToken.getToken();
-        } else if (postagRegexp) {
-          final TreeSet<String> wordForms = new TreeSet<>();
-          boolean oneForm = false;
-          for (int k = 0; k < readingCount; k++) {
-            if (formattedToken.getAnalyzedToken(k).getLemma() == null) {
-              final String posUnique = formattedToken.getAnalyzedToken(k)
-                  .getPOSTag();
-              if (posUnique == null) {
-                wordForms.add(formattedToken.getToken());
-                oneForm = true;
-              } else {
-                if (JLanguageTool.SENTENCE_START_TAGNAME.equals(posUnique)
-                    || JLanguageTool.SENTENCE_END_TAGNAME.equals(posUnique)
-                    || JLanguageTool.PARAGRAPH_END_TAGNAME.equals(posUnique)) {
-                  if (!oneForm) {
-                    wordForms.add(formattedToken.getToken());
-                  }
-                  oneForm = true;
-                } else {
-                  oneForm = false;
-                }
-              }
-            }
-          }
-          final String targetPosTag = getTargetPosTag();
-          if (!oneForm) {
-            for (int i = 0; i < readingCount; i++) {
-              final String[] possibleWordForms = synthesizer.synthesize(
-                  formattedToken.getAnalyzedToken(i), targetPosTag, true);
-              if (possibleWordForms != null) {
-                wordForms.addAll(Arrays.asList(possibleWordForms));
-              }
-            }
-          }
-          if (wordForms.isEmpty()) {            
-              if (this.suppressMisspelled) {
-                  formattedString[0] = "";
-              } else {
-                  formattedString[0] = "(" + formattedToken.getToken() + ")";
-              }
-          } else {
-            formattedString = wordForms.toArray(new String[wordForms.size()]);
-          }
-        } else {
-          final TreeSet<String> wordForms = new TreeSet<>();
-          for (int i = 0; i < readingCount; i++) {
-            final String[] possibleWordForms = synthesizer.synthesize(
-                formattedToken.getAnalyzedToken(i), posTag);
-            if (possibleWordForms != null) {
-              wordForms.addAll(Arrays.asList(possibleWordForms));
-            }
-          }
-          formattedString = wordForms.toArray(new String[wordForms.size()]);
-        }
-      }
-    }    
-    final String original;
-    if (staticLemma) {
-    	original = matchedToken != null ? matchedToken.getToken() : "";
-    } else {
-    	original = formattedToken != null ?  formattedToken.getToken() : "";
-    }
-    for (int i = 0; i < formattedString.length; i++) {
-    	formattedString[i] = convertCase(formattedString[i], original);
-    }
-    // TODO should case conversion happen before or after including skipped tokens?
-    if (includeSkipped != IncludeRange.NONE 
-        && skippedTokens != null && !"".equals(skippedTokens)) {      
-      final String[] helper = new String[formattedString.length];
-      for (int i = 0; i < formattedString.length; i++) {
-        if (formattedString[i] == null) {
-          formattedString[i] = "";
-        }
-        helper[i] = formattedString[i] + skippedTokens;  
-      }
-      formattedString = helper;
-    }
-    if (this.suppressMisspelled && lang != null) {
-      final List<String> formattedStringElements = Arrays.asList(formattedString);
-      //tagger-based speller
-      final List<AnalyzedTokenReadings> analyzed = lang.getTagger().tag(formattedStringElements);
-      for (int i = 0; i < formattedString.length; i++) {
-        final AnalyzedToken analyzedToken = analyzed.get(i).getAnalyzedToken(0);
-        if (analyzedToken.getLemma() == null && analyzedToken.hasNoTag()) {
-          formattedString[i] = "";
-        }
-      }
-    }
-    return formattedString;
-  }
-
-  /**
-   * Format POS tag using parameters already defined in the class.
-   * 
-   * @return Formatted POS tag as String.
-   */
-  // FIXME: gets only the first POS tag that matches, this can be wrong
-  // on the other hand, many POS tags = too many suggestions?
-  public final String getTargetPosTag() {
-    String targetPosTag = posTag;
-    final List<String> posTags = new ArrayList<>();
-    if (staticLemma) {
-      final int numRead = matchedToken.getReadingsLength();
-      for (int i = 0; i < numRead; i++) {
-        final String tst = matchedToken.getAnalyzedToken(i).getPOSTag();
-        if (tst != null && pPosRegexMatch.matcher(tst).matches()) {
-          targetPosTag = matchedToken.getAnalyzedToken(i).getPOSTag();
-          posTags.add(targetPosTag);
-        }
-      }
-      if (pPosRegexMatch != null && posTagReplace != null) {
-        targetPosTag = pPosRegexMatch.matcher(targetPosTag).replaceAll(
-            posTagReplace);
-      }
-    } else {
-      final int numRead = formattedToken.getReadingsLength();
-      for (int i = 0; i < numRead; i++) {
-        final String tst = formattedToken.getAnalyzedToken(i).getPOSTag();
-        if (tst != null && pPosRegexMatch.matcher(tst).matches()) {
-          targetPosTag = formattedToken.getAnalyzedToken(i).getPOSTag();
-          posTags.add(targetPosTag);
-        }
-      }
-      if (pPosRegexMatch != null && posTagReplace != null) {
-        if (posTags.isEmpty()) {
-          posTags.add(targetPosTag);
-        }
-        final StringBuilder sb = new StringBuilder();
-        final int posTagLen = posTags.size();
-        int l = 0;
-        for (String lposTag : posTags) {
-          l++;
-          lposTag = pPosRegexMatch.matcher(lposTag).replaceAll(posTagReplace);
-          if (setPos) {
-            lposTag = synthesizer.getPosTagCorrection(lposTag);
-          }
-          sb.append(lposTag);
-          if (l < posTagLen) {
-            sb.append('|');
-          }
-        }
-        targetPosTag = sb.toString();
-      }
-    }
-    return targetPosTag;
-  }
-
-  /**
-   * Method for getting the formatted match as a single string. In case of
-   * multiple matches, it joins them using a regular expression operator "|".
-   * 
-   * @return Formatted string of the matched token.
-   */
-  public final String toTokenString() throws IOException {
-    final StringBuilder output = new StringBuilder();
-    final String[] stringToFormat = toFinalString(null);
-    for (int i = 0; i < stringToFormat.length; i++) {
-      output.append(stringToFormat[i]);
-      if (i + 1 < stringToFormat.length) {
-        output.append('|');
-      }
-    }
-    return output.toString();
-  }
-=======
->>>>>>> d06d1790
+    // TODO: really? not !suppressMisspelled ?
+    return suppressMisspelled;
+  }
 
   /**
    * Sets the token number referenced by the match.
-   * 
+   *
    * @param i Token number.
    */
   public final void setTokenRef(final int i) {
@@ -439,7 +237,7 @@
 
   /**
    * Gets the token number referenced by the match.
-   * 
+   *
    * @return int - token number.
    */
   public final int getTokenRef() {
@@ -448,93 +246,13 @@
 
   /**
    * Used to let LT know that it should change the case of the match.
-   * 
+   *
    * @return true if match converts the case of the token.
    */
   public final boolean convertsCase() {
     return !caseConversionType.equals(CaseConversion.NONE);
   }
 
-<<<<<<< HEAD
-  public final AnalyzedTokenReadings filterReadings() {
-    final ArrayList<AnalyzedToken> l = new ArrayList<>();
-    if (formattedToken != null) {
-      if (staticLemma) {
-        matchedToken.leaveReading(new AnalyzedToken(
-            matchedToken.getToken(), posTag, formattedToken.getToken()));
-        formattedToken = matchedToken;
-      }
-      String token = formattedToken.getToken();
-      if (pRegexMatch != null && regexReplace != null) {
-      	/* only replace if it is something to replace */
-        token = pRegexMatch.matcher(token).replaceAll(regexReplace);
-      }
-      token = convertCase(token, token);
-      if (posTag != null) {
-        final int numRead = formattedToken.getReadingsLength();
-        if (postagRegexp) {
-          String targetPosTag;
-          for (int i = 0; i < numRead; i++) {
-            final String tst = formattedToken.getAnalyzedToken(i).getPOSTag();
-            if (tst != null && pPosRegexMatch.matcher(tst).matches()) {
-              targetPosTag = formattedToken.getAnalyzedToken(i).getPOSTag();
-              if (posTagReplace != null) {
-                targetPosTag = pPosRegexMatch.matcher(targetPosTag).replaceAll(
-                    posTagReplace);
-              }
-              l.add(new AnalyzedToken(token, targetPosTag, formattedToken
-                      .getAnalyzedToken(i).getLemma()));
-              l.get(l.size() - 1).setWhitespaceBefore(formattedToken.isWhitespaceBefore());
-            }
-          }
-          if (l.isEmpty()) {
-            l.addAll(getNewToken(numRead, token));
-          }
-        } else {
-          l.addAll(getNewToken(numRead, token));
-        }
-        if (formattedToken.isSentEnd()) {
-          l.add(new AnalyzedToken(formattedToken.getToken(),
-            JLanguageTool.SENTENCE_END_TAGNAME, 
-            formattedToken.getAnalyzedToken(0).getLemma()));
-        }
-        if (formattedToken.isParaEnd()) {
-          l.add(new AnalyzedToken(formattedToken.getToken(),
-              JLanguageTool.PARAGRAPH_END_TAGNAME, 
-              formattedToken.getAnalyzedToken(0).getLemma()));
-          }        
-      }
-    }
-    if (l.isEmpty()) {
-      return formattedToken;
-    }
-    final AnalyzedTokenReadings anTkRead=new AnalyzedTokenReadings(l.toArray(new AnalyzedToken[l.size()]), formattedToken.getStartPos());
-    anTkRead.setWhitespaceBefore(formattedToken.isWhitespaceBefore());
-    return anTkRead;
-  }
-
-  private List<AnalyzedToken> getNewToken(final int numRead, final String token) {
-    final List<AnalyzedToken> list = new ArrayList<>();
-    String lemma = "";
-    for (int j = 0; j < numRead; j++) {
-      if (formattedToken.getAnalyzedToken(j).getPOSTag() != null) {
-        if (formattedToken.getAnalyzedToken(j).getPOSTag().equals(posTag)
-            && (formattedToken.getAnalyzedToken(j).getLemma() != null)) {
-          lemma = formattedToken.getAnalyzedToken(j).getLemma();
-        }
-        if (StringTools.isEmpty(lemma)) {
-          lemma = formattedToken.getAnalyzedToken(0).getLemma();
-        }
-        list.add(new AnalyzedToken(token, posTag, lemma));
-        list.get(list.size() - 1).
-          setWhitespaceBefore(formattedToken.isWhitespaceBefore());
-      }
-    }
-    return list;
-  }
-
-=======
->>>>>>> d06d1790
   /**
    * @param inMessageOnly the inMessageOnly to set
    */
@@ -547,39 +265,63 @@
    */
   public boolean isInMessageOnly() {
     return inMessageOnly;
-  }  
-
-  
+  }
+
+
+  /**
+   * @since 2.3
+   */
   public String getPosTag() {
-	return posTag;
-  }
-  
+    return posTag;
+  }
+
+  /**
+   * @since 2.3
+   */
   public Pattern getRegexMatch() {
-	return pRegexMatch;
-  }
-  
+    return pRegexMatch;
+  }
+
+  /**
+   * @since 2.3
+   */
   public String getRegexReplace() {
-	return regexReplace;
-  }
-  
+    return regexReplace;
+  }
+
+  /**
+   * @since 2.3
+   */
   public CaseConversion getCaseConversionType() {
-	return caseConversionType;
-  }
-  
+    return caseConversionType;
+  }
+
+  /**
+   * @since 2.3
+   */
   public Pattern getPosRegexMatch() {
-	return pPosRegexMatch;
-  }
-  
+    return pPosRegexMatch;
+  }
+
+  /**
+   * @since 2.3
+   */
   public boolean isPostagRegexp() {
-	return postagRegexp;
-  }
-  
+    return postagRegexp;
+  }
+
+  /**
+   * @since 2.3
+   */
   public String getPosTagReplace() {
-	return posTagReplace;
-  }
-  
+    return posTagReplace;
+  }
+
+  /**
+   * @since 2.3
+   */
   public IncludeRange getIncludeSkipped() {
-	return includeSkipped;
+    return includeSkipped;
   }
 
 }
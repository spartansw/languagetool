--- conflicted
+++ resolved
@@ -142,122 +142,38 @@
     this.subId = subId;
   }
 
-<<<<<<< HEAD
-  protected void setupAndGroup(final int firstMatchToken,
-      final Element elem, final AnalyzedTokenReadings[] tokens)
-  throws IOException {    
-    if (elem.hasAndGroup()) {
-      for (final Element andElement : elem.getAndGroup()) {
-        if (andElement.isReferenceElement()) {
-          setupRef(firstMatchToken, andElement, tokens);
-        }
-      }      
-      elem.setupAndGroup();
-    }    
-  }
-
-  //TODO: add .compile for all exceptions of the element?
-  protected void setupRef(final int firstMatchToken, final Element elem,
-      final AnalyzedTokenReadings[] tokens) throws IOException {
-    if (elem.isReferenceElement()) {
-      final int refPos = firstMatchToken + elem.getMatch().getTokenRef();
-      if (refPos < tokens.length) {
-        elem.compile(tokens[refPos], language.getSynthesizer());
-      }
-    }
-  }  
-
-  protected boolean testAllReadings(final AnalyzedTokenReadings[] tokens,
-      final Element elem, final Element prevElement, final int tokenNo,
-      final int firstMatchToken, final int prevSkipNext) throws IOException {    
-    boolean thisMatched = false;
-    final int numberOfReadings = tokens[tokenNo].getReadingsLength();
-    setupAndGroup(firstMatchToken, elem, tokens);
-    for (int l = 0; l < numberOfReadings; l++) {
-      final AnalyzedToken matchToken = tokens[tokenNo].getAnalyzedToken(l);
-      prevMatched = prevMatched || prevSkipNext > 0 && prevElement != null
-          && prevElement.isMatchedByScopeNextException(matchToken);
-      if (prevMatched) {
-        return false;
-      }
-      thisMatched = thisMatched || elem.isMatched(matchToken);
-      if (!thisMatched && !elem.isInflected() && elem.getPOStag() == null 
-          && (prevElement != null && prevElement.getExceptionList() == null)) {
-        return false; // the token is the same, we will not get a match
-      }
-      if (groupsOrUnification) {
-        thisMatched &= testUnificationAndGroups(thisMatched,
-            l + 1 == numberOfReadings, matchToken, elem);
-      }
-    }
-    if (thisMatched) {
-      for (int l = 0; l < numberOfReadings; l++) {
-        if (elem.isExceptionMatchedCompletely(tokens[tokenNo].getAnalyzedToken(l))) {
-          return false;
-        }
-      }    
-      if (tokenNo > 0 && elem.hasPreviousException()) {
-        if (elem.isMatchedByPreviousException(tokens[tokenNo - 1])) {
-          return false;
-        }
-      }
-    }
-    return thisMatched;
-  }
-
-  protected boolean testUnificationAndGroups(final boolean matched,
-                                             final boolean lastReading, final AnalyzedToken matchToken,
-                                             final Element elem) {
-    boolean thisMatched = matched;
-    final boolean elemIsMatched = elem.isMatched(matchToken);
-    if (testUnification) {
-      if (matched && elem.isUnified()) {
-        if (elem.isUniNegated()) {
-          thisMatched = !(thisMatched && unifier.isUnified(matchToken, elem.getUniFeatures(),
-                  lastReading,elemIsMatched));
-        } else {
-          if (elem.isLastInUnification()) {
-            thisMatched = thisMatched && unifier.isUnified(matchToken, elem.getUniFeatures(),
-                    lastReading,elemIsMatched);
-          } else { //we don't care about the truth value, let it run
-            unifier.isUnified(matchToken, elem.getUniFeatures(),
-                    lastReading, elemIsMatched);
-          }
-        }
-      }
-      if (thisMatched && getUnified) {
-        unifiedTokens = unifier.getFinalUnified();
-      }
-      if (!elem.isUnified()) {
-        unifier.reset();
-      }
-    }
-    elem.addMemberAndGroup(matchToken);
-    if (lastReading) {
-      thisMatched &= elem.checkAndGroup(thisMatched);
-    }
-    return thisMatched;
-  }
-
-=======
+  /**
+   * @since 2.3
+   */
   public boolean isGroupsOrUnification() {
     return groupsOrUnification;
   }
-  
+
+  /**
+   * @since 2.3
+   */
   public boolean isGetUnified() {
     return getUnified;
   }
-  
+
+  /**
+   * @since 2.3
+   */
   public boolean isSentStart() {
     return sentStart;
   }
-  
+
+  /**
+   * @since 2.3
+   */
   public boolean isTestUnification() {
     return testUnification;
   }
-  
+
+  /**
+   * @since 2.3
+   */
   public List<Element> getPatternElements() {
     return patternElements;
   }
->>>>>>> d06d1790
 }